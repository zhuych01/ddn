--- conflicted
+++ resolved
@@ -36,26 +36,15 @@
     """
 
     @staticmethod
-<<<<<<< HEAD
     def forward(ctx, input, target, weights=None, beta=1.0e-3, cache_decomposition=False, enable_bias=False, inverse_mode='choleskey'):
-=======
-    def forward(ctx, input, target, weights=None, beta=1.0e-3, cache_decomposition=False, enable_bias=False):
->>>>>>> f0a35746
         # allocate output tensors
         B, C, T = input.shape
         U_sz = C + 1 if (enable_bias) else C  # H = DDf/DYDY is in R^{(n+1)*(n+1)} if enable_bias;
                                               # otherwise, in R^{n*n}, where n=C.
         assert target.shape == (B, 1, T) or target.shape == (1, 1, T), "{} vs {}".format(input.shape, target.shape)
         assert weights is None or weights.shape == (B, 1, T) or weights.shape == (1, 1, T), "{} vs {}".format(input.shape, weights.shape)
-<<<<<<< HEAD
         inverse_mode = inverse_mode.lower()
         U_sz = C + 1 if (enable_bias) else C  # H = DDf/DYDY is in R^{(n+1)*(n+1)} if enable_bias; otherwise, in R^{n*n}, where n=C.
-=======
-        if cache_decomposition:
-            L = torch.empty((B, U_sz, U_sz), device=input.device, dtype=input.dtype, requires_grad=False)
-        else:
-            L = None
->>>>>>> f0a35746
 
         # replicate across batch if sharing weights or target
         with torch.no_grad():
@@ -72,7 +61,6 @@
 
             # compute solution y and pack into output
             # Warning: if beta is zero or too small then the problem may not be strongly convex
-<<<<<<< HEAD
             L, R = None, None
             if inverse_mode == 'qr':  # need to get A for A=QR
                 weightedsqrt = torch.ones_like(target).view(B, -1) if (weights is None) else torch.sqrt(weights).view(B, -1)
@@ -81,6 +69,7 @@
                 A = torch.empty((B, U_sz, C + T), device=input.device, dtype=input.dtype)
                 b = torch.cat((weightedsqrtT, torch.zeros(B, C)), 1).view(B, C + T)
 
+                # solve x = (R)^{-1} Q^T b
                 if enable_bias:
                     A[:, :C, :T] = weightedsqrtX
                     A[:, -1, :T] = weightedsqrt
@@ -91,8 +80,8 @@
                     A[:, :C, T:] = math.sqrt(beta) * torch.eye(C, device=input.device, dtype=input.dtype)
 
                 Q, R = torch.qr(A.permute(0, 2, 1), some=True)
-                equation_rightside = torch.einsum("bij,bi->bj", Q, b).view(B, -1, 1)
-                y, _ = torch.solve(equation_rightside, R)
+                Qtb = torch.einsum("bij,bi->bj", Q, b).view(B, -1, 1)
+                y, _ = torch.solve(Qtb, R)
 
                 R = R if cache_decomposition else None
             else:  # need to get AtA
@@ -100,47 +89,24 @@
                 weightedTSum = target.sum(2).view(B, 1) if weights is None else torch.einsum("bm,bm->b", target.view(B, -1), weights.view(B, -1)).view(B, 1)
                 weightedXdotT = torch.einsum("bnm,bm->bn", weightedX, target.view(B, -1))
 
+                # solve x = (A^TA)^{-1} A^T b
                 if enable_bias:
                     AtA = torch.empty((B, U_sz, U_sz), device=input.device, dtype=input.dtype)
                     AtA[:, -1, -1] = T if weights is None else torch.sum(weights.view(B, -1), 1)
                     AtA[:, :C, :C] = torch.einsum("bik,bjk->bij", weightedX, input) + \
                                      (beta * torch.eye(C, device=input.device, dtype=input.dtype)).view(1, C, C)
                     AtA[:, :C, -1] = AtA[:, -1, :C] = torch.sum(weightedX, 2)
-                    equation_rightside = torch.cat((weightedXdotT, weightedTSum), 1).view(B, U_sz, 1)
+                    Atb = torch.cat((weightedXdotT, weightedTSum), 1).view(B, U_sz, 1)
                 else:
                     AtA = torch.einsum("bik,bjk->bij", weightedX, input) + \
                           (beta * torch.eye(C, device=input.device, dtype=input.dtype)).view(1, C, C)
-                    equation_rightside = weightedXdotT.view(B, U_sz, 1)
+                    Atb = weightedXdotT.view(B, U_sz, 1)
 
                 if cache_decomposition:
                     L = torch.cholesky(AtA)
-                    y = torch.cholesky_solve(equation_rightside, L)
-                else:
-                    y, _ = torch.solve(equation_rightside, AtA)
-=======
-            weightedX = input if weights is None else torch.einsum("bnm,bm->bnm", input, weights.view(B, -1))
-            weightedTSum = target.sum(2).view(B, 1) if weights is None else torch.einsum("bm,bm->b", target.view(B, -1), weights.view(B, -1)).view(B, 1)
-            weightedXdotT = torch.einsum("bnm,bm->bn", weightedX, target.view(B, -1))
-
-            # solve x = (A^TA)^{-1} A^T b
-            if enable_bias:
-                AtA = torch.empty((B, U_sz, U_sz), device=input.device, dtype=input.dtype)
-                AtA[:, -1, -1] = T if weights is None else torch.sum(weights.view(B, -1), 1)
-                AtA[:, :C, :C] = torch.einsum("bik,bjk->bij", weightedX, input) + \
-                    (beta * torch.eye(C, device=input.device, dtype=input.dtype)).view(1, C, C)
-                AtA[:, :C, -1] = AtA[:, -1, :C] = torch.sum(weightedX, 2)
-                Atb = torch.cat((weightedXdotT, weightedTSum), 1).view(B, U_sz, 1)
-            else:
-                AtA = torch.einsum("bik,bjk->bij", weightedX, input) + \
-                    (beta * torch.eye(C, device=input.device, dtype=input.dtype)).view(1, C, C)
-                Atb = weightedXdotT.view(B, U_sz, 1)
-
-            if cache_decomposition:
-                torch.cholesky(AtA, out=L)
-                y = torch.cholesky_solve(Atb, L)
-            else:
-                y, _ = torch.solve(Atb, AtA)
->>>>>>> f0a35746
+                    y = torch.cholesky_solve(Atb, L)
+                else:
+                    y, _ = torch.solve(Atb, AtA)
 
             # assign to output
             output = y[:, :C, 0].squeeze(-1)
@@ -150,10 +116,7 @@
         ctx.save_for_backward(input, target, weights, output, bias, L, R)
         ctx.beta = beta
         ctx.enable_bias = enable_bias
-<<<<<<< HEAD
         ctx.inverse_mode = inverse_mode
-=======
->>>>>>> f0a35746
 
         # return rank pool vector and bias
         return output, bias
@@ -165,7 +128,6 @@
             return None, None
 
         # unpack cached tensors
-<<<<<<< HEAD
         input, target, weights, output, bias, L, R = ctx.saved_tensors
         enable_bias = ctx.enable_bias
         inverse_mode = ctx.inverse_mode
@@ -173,11 +135,11 @@
         U_sz = C + 1 if enable_bias else C
         weightedX = input if weights is None else torch.einsum("bnm,bm->bnm", input, weights.view(B, -1))
 
-        # solve for w
+        # solve for w = (R^TR)^{-1} v for QR; w = (A^TA)^{-1} v for others
         if enable_bias:
-            equation_rightside = torch.cat((grad_output, grad_bias), 1).view(B, U_sz, 1)
+            v = torch.cat((grad_output, grad_bias), 1).view(B, U_sz, 1)
         else:
-            equation_rightside = grad_output.view(B, U_sz, 1)
+            v = grad_output.view(B, U_sz, 1)
 
         if inverse_mode == 'qr':
             if R is None:
@@ -196,7 +158,7 @@
 
                 _, R = torch.qr(A.permute(0, 2, 1), some=True)
 
-            w, _ = torch.solve(equation_rightside, torch.einsum("bij,bik->bjk", R, R))
+            w, _ = torch.solve(v, torch.einsum("bij,bik->bjk", R, R))
         else:
             if L is None:
                 if enable_bias:
@@ -209,37 +171,9 @@
                     AtA= torch.einsum("bik,bjk->bij", weightedX, input) + \
                          (ctx.beta * torch.eye(C, device=input.device, dtype=input.dtype)).view(1, C, C)
 
-                w, _ = torch.solve(equation_rightside, AtA)
-            else:
-                w = torch.cholesky_solve(equation_rightside, L)
-=======
-        input, target, weights, output, bias, L = ctx.saved_tensors
-        enable_bias = ctx.enable_bias
-        B, C, T = input.shape
-        U_sz = C + 1 if (enable_bias) else C
-        weightedX = input if weights is None else torch.einsum("bnm,bm->bnm", input, weights.view(B, -1))
-
-        # solve for w = (A^TA)^{-1} v
-        if enable_bias:
-            v = torch.cat((grad_output, grad_bias), 1).view(B, U_sz, 1)
-        else:
-            v = grad_output.view(B, U_sz, 1)
-
-        if L is None:
-            if enable_bias:
-                AtA = torch.empty((B, U_sz, U_sz), device=input.device, dtype=input.dtype)
-                AtA[:, -1, -1] = T if weights is None else torch.sum(weights.view(B, -1), 1)
-                AtA[:, :C, :C] = torch.einsum("bik,bjk->bij", weightedX, input) + \
-                    (ctx.beta * torch.eye(C, device=input.device, dtype=input.dtype)).view(1, C, C)
-                AtA[:, :C, -1] = AtA[:, -1, :C] = torch.sum(weightedX, 2)
-            else:
-                AtA= torch.einsum("bik,bjk->bij", weightedX, input) + \
-                     (ctx.beta * torch.eye(C, device=input.device, dtype=input.dtype)).view(1, C, C)
-
-            w, _ = torch.solve(v, AtA)
-        else:
-            w = torch.cholesky_solve(v, L)
->>>>>>> f0a35746
+                w, _ = torch.solve(v, AtA)
+            else:
+                w = torch.cholesky_solve(v, L)
 
         # compute w^T B
         grad_weights = None
@@ -273,13 +207,8 @@
         if ctx.collapse_weights:
             grad_weights = torch.sum(grad_weights, 0, keepdim=True)
 
-<<<<<<< HEAD
         # return gradients (None for `beta`, `cache_decomposition`, 'enable_bias', 'inverse_mode')
         return grad_input, grad_target, grad_weights, None, None, None, None
-=======
-        # return gradients (None for `beta`, `cache_decomposition`, 'enable_bias')
-        return grad_input, grad_target, grad_weights, None, None, None
->>>>>>> f0a35746
 
 
 #
@@ -289,54 +218,30 @@
 class LeastSquaresLayer(nn.Module):
     """Neural network layer to implement (unweighted) least squares fitting."""
 
-<<<<<<< HEAD
     def __init__(self, beta=1.0e-3, cache_decomposition=False, enable_bias=True, inverse_mode='choleskey'):
-=======
-    def __init__(self, beta=1.0e-3, cache_decomposition=False, enable_bias=True):
->>>>>>> f0a35746
         super(LeastSquaresLayer, self).__init__()
         self.beta = beta
         self.cache_decomposition = cache_decomposition
         self.enable_bias = enable_bias
-<<<<<<< HEAD
         self.inverse_mode = inverse_mode
 
     def forward(self, input, target):
         return WeightedLeastSquaresFcn.apply(input, target, None, self.beta, self.cache_decomposition,
                                              self.enable_bias, self.inverse_mode)
-=======
-
-    def forward(self, input, target):
-        return WeightedLeastSquaresFcn.apply(input, target, None, self.beta, self.cache_decomposition,
-                                             self.enable_bias)
->>>>>>> f0a35746
-
 
 class WeightedLeastSquaresLayer(nn.Module):
     """Neural network layer to implement weighted least squares fitting."""
 
-<<<<<<< HEAD
     def __init__(self, beta=1.0e-3, cache_decomposition=False, enable_bias=True, inverse_mode='choleskey'):
-=======
-    def __init__(self, beta=1.0e-3, cache_decomposition=False, enable_bias=True):
->>>>>>> f0a35746
         super(WeightedLeastSquaresLayer, self).__init__()
         self.beta = beta
         self.cache_decomposition = cache_decomposition
         self.enable_bias = enable_bias
-<<<<<<< HEAD
         self.inverse_mode = inverse_mode
 
     def forward(self, input, target, weights):
         return WeightedLeastSquaresFcn.apply(input, target, weights, self.beta, self.cache_decomposition,
                                              self.enable_bias, self.inverse_mode)
-=======
-
-    def forward(self, input, target, weights):
-        return WeightedLeastSquaresFcn.apply(input, target, weights, self.beta, self.cache_decomposition,
-                                             self.enable_bias)
-
->>>>>>> f0a35746
 
 #
 # --- Test Gradient ---
@@ -353,26 +258,22 @@
     T1 = torch.rand((B, 1, T), dtype=torch.double, device=device, requires_grad=True)
     W2 = torch.rand((1, 1, T), dtype=torch.double, device=device, requires_grad=True)
     T2 = torch.rand((1, 1, T), dtype=torch.double, device=device, requires_grad=True)
-<<<<<<< HEAD
     inverse_mode_list = ['choleskey', 'qr']
     enable_bias_list = [True, False]
+    f = WeightedLeastSquaresFcn.apply
 
     for inverse_mode in inverse_mode_list:
-        beta_test = 1.0e-3 if (inverse_mode == 'qr') else 0.0
-
         for enable_bias in enable_bias_list:
-            f = WeightedLeastSquaresFcn.apply
-
             # Forward check
             print("Foward test of WeightedLeastSquaresFcn, mode: {}, bias: {}...".format(inverse_mode, enable_bias))
-            y, y0 = f(X, T1, torch.ones_like(W1), beta_test, False, enable_bias, inverse_mode)
+            y, y0 = f(X, T1, torch.ones_like(W1), 1.0e-6, False, enable_bias, inverse_mode)
             if torch.allclose(torch.einsum("bnm,bn->bm", X, y) + y0, T1.view(B, T), atol=1.0e-5, rtol=1.0e-3):
                 print("Passed")
             else:
                 print("Failed")
                 print(torch.einsum("bnm,bn->bm", X, y) + y0 - T1.view(B, T))
 
-            ytilde, y0tilde = f(X, T1, None, beta_test, False, enable_bias, inverse_mode)
+            ytilde, y0tilde = f(X, T1, None, 1.0e-6, False, enable_bias, inverse_mode)
             if torch.allclose(ytilde, y) and torch.allclose(y0tilde, y0):
                 print("Passed")
             else:
@@ -404,50 +305,4 @@
             test = gradcheck(f, (X, T1, None, 1.0e-3, True, enable_bias, inverse_mode), eps=1e-6, atol=1e-3, rtol=1e-6)
             print(test)
             test = gradcheck(f, (X, T2, None, 1.0e-3, True, enable_bias, inverse_mode), eps=1e-6, atol=1e-3, rtol=1e-6)
-            print(test)
-=======
-    enable_bias_list = [True, False]
-
-    for enable_bias in enable_bias_list:
-        print("Foward test of WeightedLeastSquaresFcn, bias: {}...".format(enable_bias))
-        f = WeightedLeastSquaresFcn.apply
-        y, y0 = f(X, T1, torch.ones_like(W1), 1.0e-6, False, enable_bias)
-        if torch.allclose(torch.einsum("bnm,bn->bm", X, y) + y0, T1.view(B, T), atol=1.0e-5, rtol=1.0e-3):
-            print("Passed")
-        else:
-            print("Failed")
-            print(torch.einsum("bnm,bn->bm", X, y) + y0 - T1.view(B, T))
-
-        ytilde, y0tilde = f(X, T1, None, 1.0e-6, False, enable_bias)
-        if torch.allclose(ytilde, y) and torch.allclose(y0tilde, y0):
-            print("Passed")
-        else:
-            print("Failed")
-            print(y - ytilde)
-            print(y0 - y0tilde)
-
-        print("Gradient test on WeightedLeastSquaresFcn, bias: {}...".format(enable_bias))
-        test = gradcheck(f, (X, T1, W1, 1.0e-3, False, enable_bias), eps=1e-6, atol=1e-3, rtol=1e-6)
-        print(test)
-        test = gradcheck(f, (X, T2, W2, 1.0e-3, False, enable_bias), eps=1e-6, atol=1e-3, rtol=1e-6)
-        print(test)
-
-        f = WeightedLeastSquaresFcn.apply
-        test = gradcheck(f, (X, T1, W1, 1.0e-3, True, enable_bias), eps=1e-6, atol=1e-3, rtol=1e-6)
-        print(test)
-        test = gradcheck(f, (X, T2, W2, 1.0e-3, True, enable_bias), eps=1e-6, atol=1e-3, rtol=1e-6)
-        print(test)
-
-        print("Gradient test on (unweighted) WeightedLeastSquaresFcn, bias: {}...".format(enable_bias))
-        f = WeightedLeastSquaresFcn.apply
-        test = gradcheck(f, (X, T1, None, 1.0e-3, False, enable_bias), eps=1e-6, atol=1e-3, rtol=1e-6)
-        print(test)
-        test = gradcheck(f, (X, T2, None, 1.0e-3, False, enable_bias), eps=1e-6, atol=1e-3, rtol=1e-6)
-        print(test)
-
-        f = WeightedLeastSquaresFcn.apply
-        test = gradcheck(f, (X, T1, None, 1.0e-3, True, enable_bias), eps=1e-6, atol=1e-3, rtol=1e-6)
-        print(test)
-        test = gradcheck(f, (X, T2, None, 1.0e-3, True, enable_bias), eps=1e-6, atol=1e-3, rtol=1e-6)
-        print(test)
->>>>>>> f0a35746
+            print(test)