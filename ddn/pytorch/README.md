# PyTorch layers

## ToDo:
### Robust pooling:
- [x] Add RobustGlobalPool2d
- [ ] Add RobustPool2d
- [ ] Add RobustAdaptivePool2d
<<<<<<< HEAD
- [ ] Multi-random-start options for non-convex functions

### Euclidean projection:
- [x] Add EuclideanProjection
=======
- [ ] Multi-random-start options for non-convex functions
>>>>>>> 8c446803
<|MERGE_RESOLUTION|>--- conflicted
+++ resolved
@@ -5,11 +5,7 @@
 - [x] Add RobustGlobalPool2d
 - [ ] Add RobustPool2d
 - [ ] Add RobustAdaptivePool2d
-<<<<<<< HEAD
 - [ ] Multi-random-start options for non-convex functions
 
 ### Euclidean projection:
 - [x] Add EuclideanProjection
-=======
-- [ ] Multi-random-start options for non-convex functions
->>>>>>> 8c446803
